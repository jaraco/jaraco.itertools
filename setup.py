#!/usr/bin/env python

import setuptools

<<<<<<< HEAD
if __name__ == '__main__':
	setuptools.setup(use_scm_version=True)
=======
if __name__ == "__main__":
    setuptools.setup(use_scm_version=True)
>>>>>>> 4310c976
<|MERGE_RESOLUTION|>--- conflicted
+++ resolved
@@ -2,10 +2,5 @@
 
 import setuptools
 
-<<<<<<< HEAD
-if __name__ == '__main__':
-	setuptools.setup(use_scm_version=True)
-=======
 if __name__ == "__main__":
-    setuptools.setup(use_scm_version=True)
->>>>>>> 4310c976
+    setuptools.setup(use_scm_version=True)