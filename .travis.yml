sudo: false
language: python
python:
<<<<<<< HEAD
 - 2.7
 - 3.3
 - 3.5
=======
- 2.7
- 3.5
>>>>>>> d024388c
script:
- pip install -U pytest
- python setup.py test
branches:
  except:
  - skeleton
deploy:
  provider: pypi
  server: https://upload.pypi.org/legacy/
  on:
    tags: true
    all_branches: true
    python: 3.5
  user: jaraco
  # supply password with `travis encrypt --add deploy.password`
  distributions: dists<|MERGE_RESOLUTION|>--- conflicted
+++ resolved
@@ -1,14 +1,8 @@
 sudo: false
 language: python
 python:
-<<<<<<< HEAD
- - 2.7
- - 3.3
- - 3.5
-=======
 - 2.7
 - 3.5
->>>>>>> d024388c
 script:
 - pip install -U pytest
 - python setup.py test
