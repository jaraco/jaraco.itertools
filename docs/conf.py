#!/usr/bin/env python3
# -*- coding: utf-8 -*-

extensions = ["sphinx.ext.autodoc", "jaraco.packaging.sphinx", "rst.linker"]

master_doc = "index"

link_files = {
<<<<<<< HEAD
	'../CHANGES.rst': dict(
		using=dict(
			GH='https://github.com',
		),
		replace=[
			dict(
				pattern=r'(Issue #|\B#)(?P<issue>\d+)',
				url='{package_url}/issues/{issue}',
			),
			dict(
				pattern=r'^(?m)((?P<scm_version>v?\d+(\.\d+){1,2}))\n[-=]+\n',
				with_scm='{text}\n{rev[timestamp]:%d %b %Y}\n',
			),
			dict(
				pattern=r'PEP[- ](?P<pep_number>\d+)',
				url='https://www.python.org/dev/peps/pep-{pep_number:0>4}/',
			),
			dict(
				pattern=r'more_itertools (?P<more_itertools_ver>[0-9.]+)',
				url='https://more-itertools.readthedocs.io/en/latest/versions.html',
			),
		],
	),
=======
    "../CHANGES.rst": dict(
        using=dict(GH="https://github.com"),
        replace=[
            dict(
                pattern=r"(Issue #|\B#)(?P<issue>\d+)",
                url="{package_url}/issues/{issue}",
            ),
            dict(
                pattern=r"^(?m)((?P<scm_version>v?\d+(\.\d+){1,2}))\n[-=]+\n",
                with_scm="{text}\n{rev[timestamp]:%d %b %Y}\n",
            ),
            dict(
                pattern=r"PEP[- ](?P<pep_number>\d+)",
                url="https://www.python.org/dev/peps/pep-{pep_number:0>4}/",
            ),
        ],
    )
>>>>>>> 4310c976
}<|MERGE_RESOLUTION|>--- conflicted
+++ resolved
@@ -6,31 +6,6 @@
 master_doc = "index"
 
 link_files = {
-<<<<<<< HEAD
-	'../CHANGES.rst': dict(
-		using=dict(
-			GH='https://github.com',
-		),
-		replace=[
-			dict(
-				pattern=r'(Issue #|\B#)(?P<issue>\d+)',
-				url='{package_url}/issues/{issue}',
-			),
-			dict(
-				pattern=r'^(?m)((?P<scm_version>v?\d+(\.\d+){1,2}))\n[-=]+\n',
-				with_scm='{text}\n{rev[timestamp]:%d %b %Y}\n',
-			),
-			dict(
-				pattern=r'PEP[- ](?P<pep_number>\d+)',
-				url='https://www.python.org/dev/peps/pep-{pep_number:0>4}/',
-			),
-			dict(
-				pattern=r'more_itertools (?P<more_itertools_ver>[0-9.]+)',
-				url='https://more-itertools.readthedocs.io/en/latest/versions.html',
-			),
-		],
-	),
-=======
     "../CHANGES.rst": dict(
         using=dict(GH="https://github.com"),
         replace=[
@@ -46,7 +21,10 @@
                 pattern=r"PEP[- ](?P<pep_number>\d+)",
                 url="https://www.python.org/dev/peps/pep-{pep_number:0>4}/",
             ),
+            dict(
+                pattern=r"more_itertools (?P<more_itertools_ver>[0-9.]+)",
+                url="https://more-itertools.readthedocs.io/en/latest/versions.html",  # noqa: E501
+            ),
         ],
-    )
->>>>>>> 4310c976
+    ),
 }