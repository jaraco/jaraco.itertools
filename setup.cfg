--- conflicted
+++ resolved
@@ -3,21 +3,12 @@
 
 [metadata]
 license_file = LICENSE
-<<<<<<< HEAD
 name = jaraco.itertools
 author = Jason R. Coombs
 author_email = jaraco@jaraco.com
 description = jaraco.itertools
 long_description = file:README.rst
 url = https://github.com/jaraco/jaraco.itertools
-=======
-name = skeleton
-author = Jason R. Coombs
-author_email = jaraco@jaraco.com
-description = skeleton
-long_description = file:README.rst
-url = https://github.com/jaraco/skeleton
->>>>>>> 4310c976
 classifiers =
 	Development Status :: 5 - Production/Stable
 	Intended Audience :: Developers
@@ -27,7 +18,6 @@
 
 [options]
 packages = find:
-<<<<<<< HEAD
 namespace_packages = jaraco
 include_package_data = true
 python_requires = >=2.7
@@ -35,23 +25,13 @@
 	six
 	more_itertools>=4.0.0
 	inflect
-=======
-include_package_data = true
-python_requires = >=2.7
-install_requires =
->>>>>>> 4310c976
 setup_requires = setuptools_scm >= 1.15.0
 
 [options.extras_require]
 testing =
 	# upstream
 	pytest >= 3.5, !=3.7.3
-<<<<<<< HEAD
-	pytest-sugar >= 0.9.1
-	collective.checkdocs
-=======
 	pytest-checkdocs
->>>>>>> 4310c976
 	pytest-flake8
 
 	# local
