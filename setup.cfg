--- conflicted
+++ resolved
@@ -1,12 +1,7 @@
 [metadata]
-<<<<<<< HEAD
-license_file = LICENSE
-name = jaraco.itertools
-=======
 license_files =
 	LICENSE
-name = skeleton
->>>>>>> 51298a2c
+name = jaraco.itertools
 author = Jason R. Coombs
 author_email = jaraco@jaraco.com
 description = jaraco.itertools
