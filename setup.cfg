[metadata]
license_file = LICENSE
name = jaraco.itertools
author = Jason R. Coombs
author_email = jaraco@jaraco.com
description = jaraco.itertools
long_description = file:README.rst
url = https://github.com/jaraco/jaraco.itertools
classifiers =
	Development Status :: 5 - Production/Stable
	Intended Audience :: Developers
	License :: OSI Approved :: MIT License
	Programming Language :: Python :: 3
	Programming Language :: Python :: 3 :: Only

[options]
packages = find:
include_package_data = true
python_requires = >=3.6
install_requires =
<<<<<<< HEAD
	more_itertools>=4.0.0
	inflect
setup_requires = setuptools_scm >= 1.15.0
=======
setup_requires = setuptools_scm[toml] >= 3.4.1
>>>>>>> bb96dc3f

[options.extras_require]
testing =
	# upstream
	pytest >= 3.5, !=3.7.3
	pytest-checkdocs >= 1.2.3
	pytest-flake8
	pytest-black >= 0.3.7
	pytest-cov

	# local

docs =
	# upstream
	sphinx
	jaraco.packaging >= 3.2
	rst.linker >= 1.9

	# local

[options.entry_points]<|MERGE_RESOLUTION|>--- conflicted
+++ resolved
@@ -18,13 +18,9 @@
 include_package_data = true
 python_requires = >=3.6
 install_requires =
-<<<<<<< HEAD
 	more_itertools>=4.0.0
 	inflect
-setup_requires = setuptools_scm >= 1.15.0
-=======
 setup_requires = setuptools_scm[toml] >= 3.4.1
->>>>>>> bb96dc3f
 
 [options.extras_require]
 testing =
