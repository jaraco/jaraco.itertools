--- conflicted
+++ resolved
@@ -3,10 +3,7 @@
 addopts=
 	--doctest-modules
 	--import-mode importlib
-<<<<<<< HEAD
-=======
 consider_namespace_packages=true
->>>>>>> bcf8f079
 filterwarnings=
 	## upstream
 
